import base64
import hashlib
import json
import os
import platform
import re
import shutil
import subprocess
import sys
import sysconfig
import warnings

import tomlkit

from contextlib import contextmanager
from typing import Any
from typing import Dict
from typing import List
from typing import Optional
from typing import Tuple

from clikit.api.io import IO

from poetry.config import Config
from poetry.locations import CACHE_DIR
from poetry.semver.version import Version
from poetry.utils._compat import Path
from poetry.utils._compat import decode
from poetry.utils._compat import encode
from poetry.utils._compat import list_to_shell_command
<<<<<<< HEAD
from poetry.utils.toml_file import TomlFile
=======
from poetry.utils._compat import subprocess
from poetry.utils._compat import CalledProcessError
>>>>>>> f341073a
from poetry.version.markers import BaseMarker


GET_ENVIRONMENT_INFO = """\
import json
import os
import platform
import sys

if hasattr(sys, "implementation"):
    info = sys.implementation.version
    iver = "{0.major}.{0.minor}.{0.micro}".format(info)
    kind = info.releaselevel
    if kind != "final":
        iver += kind[0] + str(info.serial)

    implementation_name = sys.implementation.name
else:
    iver = "0"
    implementation_name = ""

env = {
    "implementation_name": implementation_name,
    "implementation_version": iver,
    "os_name": os.name,
    "platform_machine": platform.machine(),
    "platform_release": platform.release(),
    "platform_system": platform.system(),
    "platform_version": platform.version(),
    "python_full_version": platform.python_version(),
    "platform_python_implementation": platform.python_implementation(),
    "python_version": platform.python_version()[:3],
    "sys_platform": sys.platform,
    "version_info": tuple(sys.version_info),
}

print(json.dumps(env))
"""


GET_BASE_PREFIX = """\
import sys

if hasattr(sys, "real_prefix"):
    print(sys.real_prefix)
elif hasattr(sys, "base_prefix"):
    print(sys.base_prefix)
else:
    print(sys.prefix)
"""

GET_CONFIG_VAR = """\
import sysconfig

print(sysconfig.get_config_var("{config_var}")),
"""

GET_PYTHON_VERSION = """\
import sys

print('.'.join([str(s) for s in sys.version_info[:3]]))
"""

CREATE_VENV_COMMAND = """\
path = {!r}

try:
    from venv import EnvBuilder

    builder = EnvBuilder(with_pip=True)
    build = builder.create
except ImportError:
    # We fallback on virtualenv for Python 2.7
    from virtualenv import create_environment

    build = create_environment

build(path)"""


class EnvError(Exception):

    pass


class EnvCommandError(EnvError):
    def __init__(self, e, input=None):  # type: (CalledProcessError) -> None
        self.e = e

        message = "Command {} errored with the following return code {}, and output: \n{}".format(
            e.cmd, e.returncode, decode(e.output)
        )
        if input:
            message += "input was : {}".format(input)
        super(EnvCommandError, self).__init__(message)


class EnvManager(object):
    """
    Environments manager
    """

    _env = None

    ENVS_FILE = "envs.toml"

    def __init__(self, config=None):  # type: (Config) -> None
        if config is None:
            config = Config.create("config.toml")

        self._config = config

    def activate(self, python, cwd, io):  # type: (str, Optional[Path], IO) -> Env
        venv_path = self._config.setting("settings.virtualenvs.path")
        if venv_path is None:
            venv_path = Path(CACHE_DIR) / "virtualenvs"
        else:
            venv_path = Path(venv_path)

        envs_file = TomlFile(venv_path / self.ENVS_FILE)

        try:
            python_version = Version.parse(python)
            python = "python{}".format(python_version.major)
            if python_version.precision > 1:
                python += ".{}".format(python_version.minor)
        except ValueError:
            # Executable in PATH or full executable path
            pass

        try:
            python_version = decode(
                subprocess.check_output(
                    " ".join(
                        [
                            python,
                            "-c",
                            "\"import sys; print('.'.join([str(s) for s in sys.version_info[:3]]))\"",
                        ]
                    ),
                    shell=True,
                )
            )
        except CalledProcessError as e:
            raise EnvCommandError(e)

        python_version = Version.parse(python_version.strip())
        minor = "{}.{}".format(python_version.major, python_version.minor)
        patch = python_version.text

        create = False
        envs = tomlkit.document()
        base_env_name = self.generate_env_name(cwd.name, str(cwd))
        if envs_file.exists():
            envs = envs_file.read()
            current_env = envs.get(base_env_name)
            if current_env is not None:
                current_minor = current_env["minor"]
                current_patch = current_env["patch"]

                if current_minor == minor and current_patch != patch:
                    # We need to recreate
                    create = True

        name = "{}-py{}".format(base_env_name, minor)
        venv = venv_path / name

        # Create if needed
        if not venv.exists() or venv.exists() and create:
            in_venv = os.environ.get("VIRTUAL_ENV") is not None
            if in_venv or not venv.exists():
                create = True

            if venv.exists():
                # We need to check if the patch version is correct
                _venv = VirtualEnv(venv)
                current_patch = ".".join(str(v) for v in _venv.version_info[:3])

                if patch != current_patch:
                    create = True

            self.create_venv(cwd, io, executable=python, force=create)

        # Activate
        envs[base_env_name] = {"minor": minor, "patch": patch}
        envs_file.write(envs)

        return self.get(cwd, reload=True)

    def deactivate(self, cwd, io):  # type: (Optional[Path], IO) -> None
        venv_path = self._config.setting("settings.virtualenvs.path")
        if venv_path is None:
            venv_path = Path(CACHE_DIR) / "virtualenvs"
        else:
            venv_path = Path(venv_path)

        name = cwd.name
        name = self.generate_env_name(name, str(cwd))

        envs_file = TomlFile(venv_path / self.ENVS_FILE)
        if envs_file.exists():
            envs = envs_file.read()
            env = envs.get(name)
            if env is not None:
                io.write_line(
                    "Deactivating virtualenv: <comment>{}</comment>".format(
                        venv_path / (name + "-py{}".format(env["minor"]))
                    )
                )
                del envs[name]

                envs_file.write(envs)

    def get(self, cwd, reload=False):  # type: (Path, bool) -> Env
        if self._env is not None and not reload:
            return self._env

        python_minor = ".".join([str(v) for v in sys.version_info[:2]])

        venv_path = self._config.setting("settings.virtualenvs.path")
        if venv_path is None:
            venv_path = Path(CACHE_DIR) / "virtualenvs"
        else:
            venv_path = Path(venv_path)

        envs_file = TomlFile(venv_path / self.ENVS_FILE)
        env = None
        base_env_name = self.generate_env_name(cwd.name, str(cwd))
        if envs_file.exists():
            envs = envs_file.read()
            env = envs.get(base_env_name)
            if env:
                python_minor = env["minor"]

        # Check if we are inside a virtualenv or not
        in_venv = os.environ.get("VIRTUAL_ENV") is not None

        if not in_venv or env is not None:
            # Checking if a local virtualenv exists
            if (cwd / ".venv").exists() and (cwd / ".venv").is_dir():
                venv = cwd / ".venv"

                return VirtualEnv(venv)

            create_venv = self._config.setting("settings.virtualenvs.create", True)

            if not create_venv:
                return SystemEnv(Path(sys.prefix))

            venv_path = self._config.setting("settings.virtualenvs.path")
            if venv_path is None:
                venv_path = Path(CACHE_DIR) / "virtualenvs"
            else:
                venv_path = Path(venv_path)

            name = "{}-py{}".format(base_env_name, python_minor.strip())

            venv = venv_path / name

            if not venv.exists():
                return SystemEnv(Path(sys.prefix))

            return VirtualEnv(venv)

        if os.environ.get("VIRTUAL_ENV") is not None:
            prefix = Path(os.environ["VIRTUAL_ENV"])
            base_prefix = None
        else:
            prefix = Path(sys.prefix)
            base_prefix = self.get_base_prefix()

        return VirtualEnv(prefix, base_prefix)

    def list(self, cwd, name=None):  # type: (Path, Optional[str]) -> List[VirtualEnv]
        if name is None:
            name = cwd.name

        venv_name = self.generate_env_name(name, str(cwd))

        venv_path = self._config.setting("settings.virtualenvs.path")
        if venv_path is None:
            venv_path = Path(CACHE_DIR) / "virtualenvs"
        else:
            venv_path = Path(venv_path)

        return [
            VirtualEnv(Path(p))
            for p in sorted(venv_path.glob("{}-py*".format(venv_name)))
        ]

    def remove(self, python, cwd):  # type: (str, Optional[Path]) -> Env
        venv_path = self._config.setting("settings.virtualenvs.path")
        if venv_path is None:
            venv_path = Path(CACHE_DIR) / "virtualenvs"
        else:
            venv_path = Path(venv_path)

        envs_file = TomlFile(venv_path / self.ENVS_FILE)
        base_env_name = self.generate_env_name(cwd.name, str(cwd))

        if python.startswith(base_env_name):
            venvs = self.list(cwd)
            for venv in venvs:
                if venv.path.name == python:
                    # Exact virtualenv name
                    if not envs_file.exists():
                        self.remove_venv(str(venv.path))

                        return venv

                    venv_minor = ".".join(str(v) for v in venv.version_info[:2])
                    base_env_name = self.generate_env_name(cwd.name, str(cwd))
                    envs = envs_file.read()

                    current_env = envs.get(base_env_name)
                    if not current_env:
                        self.remove_venv(str(venv.path))

                        return venv

                    if current_env["minor"] == venv_minor:
                        del envs[base_env_name]
                        envs_file.write(envs)

                    self.remove_venv(str(venv.path))

                    return venv

            raise ValueError(
                '<warning>Environment "{}" does not exist.</warning>'.format(python)
            )

        try:
            python_version = Version.parse(python)
            python = "python{}".format(python_version.major)
            if python_version.precision > 1:
                python += ".{}".format(python_version.minor)
        except ValueError:
            # Executable in PATH or full executable path
            pass

        try:
            python_version = decode(
                subprocess.check_output(
                    " ".join(
                        [
                            python,
                            "-c",
                            "\"import sys; print('.'.join([str(s) for s in sys.version_info[:3]]))\"",
                        ]
                    ),
                    shell=True,
                )
            )
        except CalledProcessError as e:
            raise EnvCommandError(e)

        python_version = Version.parse(python_version.strip())
        minor = "{}.{}".format(python_version.major, python_version.minor)

        name = "{}-py{}".format(base_env_name, minor)
        venv = venv_path / name

        if not venv.exists():
            raise ValueError(
                '<warning>Environment "{}" does not exist.</warning>'.format(name)
            )

        if envs_file.exists():
            envs = envs_file.read()
            current_env = envs.get(base_env_name)
            if current_env is not None:
                current_minor = current_env["minor"]

                if current_minor == minor:
                    del envs[base_env_name]
                    envs_file.write(envs)

        self.remove_venv(str(venv))

        return VirtualEnv(venv)

    def create_venv(
        self, cwd, io, name=None, executable=None, force=False
    ):  # type: (Path, IO, Optional[str], Optional[str], bool) -> Env
        if self._env is not None and not force:
            return self._env

        env = self.get(cwd, reload=True)
        if env.is_venv() and not force:
            # Already inside a virtualenv.
            return env

        create_venv = self._config.setting("settings.virtualenvs.create")
        root_venv = self._config.setting("settings.virtualenvs.in-project")

        venv_path = self._config.setting("settings.virtualenvs.path")
        if root_venv:
            venv_path = cwd / ".venv"
        elif venv_path is None:
            venv_path = Path(CACHE_DIR) / "virtualenvs"
        else:
            venv_path = Path(venv_path)

        if not name:
            name = cwd.name

        python_minor = ".".join([str(v) for v in sys.version_info[:2]])
        if executable:
            python_minor = decode(
                subprocess.check_output(
                    " ".join(
                        [
                            executable,
                            "-c",
                            "\"import sys; print('.'.join([str(s) for s in sys.version_info[:2]]))\"",
                        ]
                    ),
                    shell=True,
                )
            )

        if root_venv:
            venv = venv_path
        else:
            name = self.generate_env_name(name, str(cwd))
            name = "{}-py{}".format(name, python_minor.strip())
            venv = venv_path / name

        if not venv.exists():
            if create_venv is False:
                io.write_line(
                    "<fg=black;bg=yellow>"
                    "Skipping virtualenv creation, "
                    "as specified in config file."
                    "</>"
                )

                return SystemEnv(Path(sys.prefix))

            io.write_line(
                "Creating virtualenv <info>{}</> in {}".format(name, str(venv_path))
            )

            self.build_venv(str(venv), executable=executable)
        else:
            if force:
                io.write_line(
                    "Recreating virtualenv <info>{}</> in {}".format(name, str(venv))
                )
                self.remove_venv(str(venv))
                self.build_venv(str(venv), executable=executable)
            elif io.is_very_verbose():
                io.write_line("Virtualenv <info>{}</> already exists.".format(name))

        # venv detection:
        # stdlib venv may symlink sys.executable, so we can't use realpath.
        # but others can symlink *to* the venv Python,
        # so we can't just use sys.executable.
        # So we just check every item in the symlink tree (generally <= 3)
        p = os.path.normcase(sys.executable)
        paths = [p]
        while os.path.islink(p):
            p = os.path.normcase(os.path.join(os.path.dirname(p), os.readlink(p)))
            paths.append(p)

        p_venv = os.path.normcase(str(venv))
        if any(p.startswith(p_venv) for p in paths):
            # Running properly in the virtualenv, don't need to do anything
            return SystemEnv(Path(sys.prefix), self.get_base_prefix())

        return VirtualEnv(venv)

    def build_venv(self, path, executable=None):
        if executable is not None:
            # Create virtualenv by using an external executable
            try:
                p = subprocess.Popen(
                    " ".join([executable, "-"]), stdin=subprocess.PIPE, shell=True
                )
                p.communicate(encode(CREATE_VENV_COMMAND.format(path)))
            except CalledProcessError as e:
                raise EnvCommandError(e)

            return

        try:
            from venv import EnvBuilder

            # use the same defaults as python -m venv
            if os.name == "nt":
                use_symlinks = False
            else:
                use_symlinks = True

            builder = EnvBuilder(with_pip=True, symlinks=use_symlinks)
            build = builder.create
        except ImportError:
            # We fallback on virtualenv for Python 2.7
            from virtualenv import create_environment

            build = create_environment

        build(path)

    def remove_venv(self, path):  # type: (str) -> None
        shutil.rmtree(path)

    def get_base_prefix(self):  # type: () -> Path
        if hasattr(sys, "real_prefix"):
            return sys.real_prefix

        if hasattr(sys, "base_prefix"):
            return sys.base_prefix

        return sys.prefix

    @classmethod
    def generate_env_name(cls, name, cwd):  # type: (str, str) -> str
        name = name.lower()
        sanitized_name = re.sub(r'[ $`!*@"\\\r\n\t]', "_", name)[:42]
        h = hashlib.sha256(encode(cwd)).digest()
        h = base64.urlsafe_b64encode(h).decode()[:8]

        return "{}-{}".format(sanitized_name, h)


class Env(object):
    """
    An abstract Python environment.
    """

    def __init__(self, path, base=None):  # type: (Path, Optional[Path]) -> None
        self._is_windows = sys.platform == "win32"

        self._path = path
        bin_dir = "bin" if not self._is_windows else "Scripts"
        self._bin_dir = self._path / bin_dir

        self._base = base or path

        self._marker_env = None
        self._pip_version = None

    @property
    def path(self):  # type: () -> Path
        return self._path

    @property
    def base(self):  # type: () -> Path
        return self._base

    @property
    def version_info(self):  # type: () -> Tuple[int]
        return tuple(self.marker_env["version_info"])

    @property
    def python_implementation(self):  # type: () -> str
        return self.marker_env["platform_python_implementation"]

    @property
    def python(self):  # type: () -> str
        """
        Path to current python executable
        """
        return self._bin("python")

    @property
    def marker_env(self):
        if self._marker_env is None:
            self._marker_env = self.get_marker_env()

        return self._marker_env

    @property
    def pip(self):  # type: () -> str
        """
        Path to current pip executable
        """
        return self._bin("pip")

    @property
    def platform(self):  # type: () -> str
        return sys.platform

    @property
    def os(self):  # type: () -> str
        return os.name

    @property
    def pip_version(self):
        if self._pip_version is None:
            self._pip_version = self.get_pip_version()

        return self._pip_version

    @property
    def site_packages(self):  # type: () -> Path
        if self._is_windows:
            return self._path / "Lib" / "site-packages"

        return (
            self._path
            / "lib"
            / "python{}.{}".format(*self.version_info[:2])
            / "site-packages"
        )

    @classmethod
    def get_base_prefix(cls):  # type: () -> Path
        if hasattr(sys, "real_prefix"):
            return sys.real_prefix

        if hasattr(sys, "base_prefix"):
            return sys.base_prefix

        return sys.prefix

    def get_version_info(self):  # type: () -> Tuple[int]
        raise NotImplementedError()

    def get_python_implementation(self):  # type: () -> str
        raise NotImplementedError()

    def get_marker_env(self):  # type: () -> Dict[str, Any]
        raise NotImplementedError()

    def config_var(self, var):  # type: (str) -> Any
        raise NotImplementedError()

    def get_pip_version(self):  # type: () -> Version
        raise NotImplementedError()

    def is_valid_for_marker(self, marker):  # type: (BaseMarker) -> bool
        return marker.validate(self.marker_env)

    def is_sane(self):  # type: () -> bool
        """
        Checks whether the current environment is sane or not.
        """
        return True

    def run(self, bin, *args, **kwargs):
        """
        Run a command inside the Python environment.
        """
        bin = self._bin(bin)

        cmd = [bin] + list(args)
        shell = kwargs.get("shell", False)
        call = kwargs.pop("call", False)
        input_ = kwargs.pop("input_", None)

        if shell:
            cmd = list_to_shell_command(cmd)
        try:
            if self._is_windows:
                kwargs["shell"] = True

            if input_:
                output = subprocess.run(
                    cmd,
                    stdout=subprocess.PIPE,
                    stderr=subprocess.STDOUT,
                    input=encode(input_),
                    check=True,
                    **kwargs
                ).stdout
            elif call:
                return subprocess.call(cmd, stderr=subprocess.STDOUT, **kwargs)
            else:
                output = subprocess.check_output(
                    cmd, stderr=subprocess.STDOUT, **kwargs
                )
        except CalledProcessError as e:
            raise EnvCommandError(e, input=input_)

        return decode(output)

    def execute(self, bin, *args, **kwargs):
        bin = self._bin(bin)

        return subprocess.call([bin] + list(args), **kwargs)

    def is_venv(self):  # type: () -> bool
        raise NotImplementedError()

    def _bin(self, bin):  # type: (str) -> str
        """
        Return path to the given executable.
        """
        bin_path = (self._bin_dir / bin).with_suffix(".exe" if self._is_windows else "")
        if not bin_path.exists():
            return bin

        return str(bin_path)

    def __eq__(self, other):  # type: (Env) -> bool
        return other.__class__ == self.__class__ and other.path == self.path

    def __repr__(self):
        return '{}("{}")'.format(self.__class__.__name__, self._path)


class SystemEnv(Env):
    """
    A system (i.e. not a virtualenv) Python environment.
    """

    def get_version_info(self):  # type: () -> Tuple[int]
        return sys.version_info

    def get_python_implementation(self):  # type: () -> str
        return platform.python_implementation()

    def get_marker_env(self):  # type: () -> Dict[str, Any]
        if hasattr(sys, "implementation"):
            info = sys.implementation.version
            iver = "{0.major}.{0.minor}.{0.micro}".format(info)
            kind = info.releaselevel
            if kind != "final":
                iver += kind[0] + str(info.serial)

            implementation_name = sys.implementation.name
        else:
            iver = "0"
            implementation_name = ""

        return {
            "implementation_name": implementation_name,
            "implementation_version": iver,
            "os_name": os.name,
            "platform_machine": platform.machine(),
            "platform_release": platform.release(),
            "platform_system": platform.system(),
            "platform_version": platform.version(),
            "python_full_version": platform.python_version(),
            "platform_python_implementation": platform.python_implementation(),
            "python_version": platform.python_version()[:3],
            "sys_platform": sys.platform,
            "version_info": sys.version_info,
        }

    def config_var(self, var):  # type: (str) -> Any
        try:
            return sysconfig.get_config_var(var)
        except IOError as e:
            warnings.warn("{0}".format(e), RuntimeWarning)

            return

    def get_pip_version(self):  # type: () -> Version
        from pip import __version__

        return Version.parse(__version__)

    def is_venv(self):  # type: () -> bool
        return self._path != self._base


class VirtualEnv(Env):
    """
    A virtual Python environment.
    """

    def __init__(self, path, base=None):  # type: (Path, Optional[Path]) -> None
        super(VirtualEnv, self).__init__(path, base)

        # If base is None, it probably means this is
        # a virtualenv created from VIRTUAL_ENV.
        # In this case we need to get sys.base_prefix
        # from inside the virtualenv.
        if base is None:
            self._base = Path(self.run("python", "-", input_=GET_BASE_PREFIX).strip())

    def get_version_info(self):  # type: () -> Tuple[int]
        output = self.run("python", "-", input_=GET_PYTHON_VERSION)

        return tuple([int(s) for s in output.strip().split(".")])

    def get_python_implementation(self):  # type: () -> str
        return self.marker_env["platform_python_implementation"]

    def get_marker_env(self):  # type: () -> Dict[str, Any]
        output = self.run("python", "-", input_=GET_ENVIRONMENT_INFO)

        return json.loads(output)

    def config_var(self, var):  # type: (str) -> Any
        try:
            value = self.run(
                "python", "-", input_=GET_CONFIG_VAR.format(config_var=var)
            ).strip()
        except EnvCommandError as e:
            warnings.warn("{0}".format(e), RuntimeWarning)
            return None

        if value == "None":
            value = None
        elif value == "1":
            value = 1
        elif value == "0":
            value = 0

        return value

    def get_pip_version(self):  # type: () -> Version
        output = self.run("python", "-m", "pip", "--version").strip()
        m = re.match("pip (.+?)(?: from .+)?$", output)
        if not m:
            return Version.parse("0.0")

        return Version.parse(m.group(1))

    def is_venv(self):  # type: () -> bool
        return True

    def is_sane(self):
        # A virtualenv is considered sane if both "python" and "pip" exist.
        return os.path.exists(self._bin("python")) and os.path.exists(self._bin("pip"))

    def run(self, bin, *args, **kwargs):
        with self.temp_environ():
            os.environ["PATH"] = self._updated_path()
            os.environ["VIRTUAL_ENV"] = str(self._path)

            self.unset_env("PYTHONHOME")
            self.unset_env("__PYVENV_LAUNCHER__")

            return super(VirtualEnv, self).run(bin, *args, **kwargs)

    def execute(self, bin, *args, **kwargs):
        with self.temp_environ():
            os.environ["PATH"] = self._updated_path()
            os.environ["VIRTUAL_ENV"] = str(self._path)

            self.unset_env("PYTHONHOME")
            self.unset_env("__PYVENV_LAUNCHER__")

            return super(VirtualEnv, self).execute(bin, *args, **kwargs)

    @contextmanager
    def temp_environ(self):
        environ = dict(os.environ)
        try:
            yield
        finally:
            os.environ.clear()
            os.environ.update(environ)

    def unset_env(self, key):
        if key in os.environ:
            del os.environ[key]

    def _updated_path(self):
        return os.pathsep.join([str(self._bin_dir), os.environ["PATH"]])


class NullEnv(SystemEnv):
    def __init__(self, path=None, base=None, execute=False):
        if path is None:
            path = Path(sys.prefix)

        super(NullEnv, self).__init__(path, base=base)

        self._execute = execute
        self.executed = []

    def run(self, bin, *args, **kwargs):
        self.executed.append([bin] + list(args))

        if self._execute:
            return super(NullEnv, self).run(bin, *args, **kwargs)

    def execute(self, bin, *args, **kwargs):
        self.executed.append([bin] + list(args))

        if self._execute:
            return super(NullEnv, self).execute(bin, *args, **kwargs)

    def _bin(self, bin):
        return bin


class MockEnv(NullEnv):
    def __init__(
        self,
        version_info=(3, 7, 0),
        python_implementation="CPython",
        platform="darwin",
        os_name="posix",
        is_venv=False,
        pip_version="19.1",
        **kwargs
    ):
        super(MockEnv, self).__init__(**kwargs)

        self._version_info = version_info
        self._python_implementation = python_implementation
        self._platform = platform
        self._os_name = os_name
        self._is_venv = is_venv
        self._pip_version = Version.parse(pip_version)

    @property
    def version_info(self):  # type: () -> Tuple[int]
        return self._version_info

    @property
    def python_implementation(self):  # type: () -> str
        return self._python_implementation

    @property
    def platform(self):  # type: () -> str
        return self._platform

    @property
    def os(self):  # type: () -> str
        return self._os_name

    @property
    def pip_version(self):
        return self._pip_version

    def is_venv(self):  # type: () -> bool
        return self._is_venv<|MERGE_RESOLUTION|>--- conflicted
+++ resolved
@@ -5,7 +5,6 @@
 import platform
 import re
 import shutil
-import subprocess
 import sys
 import sysconfig
 import warnings
@@ -24,16 +23,13 @@
 from poetry.config import Config
 from poetry.locations import CACHE_DIR
 from poetry.semver.version import Version
+from poetry.utils._compat import CalledProcessError
 from poetry.utils._compat import Path
 from poetry.utils._compat import decode
 from poetry.utils._compat import encode
 from poetry.utils._compat import list_to_shell_command
-<<<<<<< HEAD
+from poetry.utils._compat import subprocess
 from poetry.utils.toml_file import TomlFile
-=======
-from poetry.utils._compat import subprocess
-from poetry.utils._compat import CalledProcessError
->>>>>>> f341073a
 from poetry.version.markers import BaseMarker
 
 
